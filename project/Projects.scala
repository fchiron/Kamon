import sbt._
import Keys._

object Projects extends Build {
  import AspectJ._
  import Settings._
  import Dependencies._

  lazy val root = Project("root", file("."))
    .aggregate(kamonCore, kamonSpray, kamonNewrelic, kamonPlayground, kamonDashboard, kamonTestkit, kamonPlay, kamonStatsD,
      kamonDatadog, kamonSystemMetrics, kamonLogReporter, kamonAkkaRemote)
    .settings(basicSettings: _*)
    .settings(formatSettings: _*)
    .settings(noPublishing: _*)


  lazy val kamonCore = Project("kamon-core", file("kamon-core"))
    .dependsOn(kamonMacros % "compile-internal, test-internal")
    .settings(basicSettings: _*)
    .settings(formatSettings: _*)
    .settings(aspectJSettings: _*)
    .settings(
      mappings in (Compile, packageBin) ++= mappings.in(kamonMacros, Compile, packageBin).value,
      mappings in (Compile, packageSrc) ++= mappings.in(kamonMacros, Compile, packageSrc).value,
      libraryDependencies ++=
        compile(akkaActor, hdrHistogram) ++
        provided(aspectJ) ++
        optional(logback, scalazConcurrent) ++
        test(scalatest, akkaTestKit, akkaSlf4j, logback))


  lazy val kamonAkkaRemote = Project("kamon-akka-remote", file("kamon-akka-remote"))
    .dependsOn(kamonCore)
    .settings(basicSettings: _* )
    .settings(formatSettings: _*)
    .settings(aspectJSettings: _*)
    .settings(
      libraryDependencies ++=
        compile(akkaRemote, akkaCluster) ++
        provided(aspectJ) ++
        test(scalatest, akkaTestKit))


  lazy val kamonSpray = Project("kamon-spray", file("kamon-spray"))
    .dependsOn(kamonMacros % "compile-internal, test-internal")
    .settings(basicSettings: _*)
    .settings(formatSettings: _*)
    .settings(aspectJSettings: _*)
    .settings(
      mappings in (Compile, packageBin) ++= mappings.in(kamonMacros, Compile, packageBin).value,
      mappings in (Compile, packageSrc) ++= mappings.in(kamonMacros, Compile, packageSrc).value,
      libraryDependencies ++=
        compile(akkaActor, sprayCan, sprayClient, sprayRouting) ++
        provided(aspectJ) ++
        test(scalatest, akkaTestKit, sprayTestkit, slf4Api, slf4nop))
    .dependsOn(kamonCore)
    .dependsOn(kamonTestkit % "test")


  lazy val kamonNewrelic = Project("kamon-newrelic", file("kamon-newrelic"))
    .settings(basicSettings: _*)
    .settings(formatSettings: _*)
    .settings(aspectJSettings: _*)
    .settings(
      libraryDependencies ++=
        compile(sprayCan, sprayClient, sprayRouting, sprayJson, sprayJsonLenses, newrelic, akkaSlf4j) ++
        provided(aspectJ) ++
        test(scalatest, akkaTestKit, sprayTestkit, slf4Api, akkaSlf4j))
    .dependsOn(kamonCore)


  lazy val kamonPlayground = Project("kamon-playground", file("kamon-playground"))
    .settings(basicSettings: _*)
    .settings(formatSettings: _*)
    .settings(noPublishing: _*)
    .settings(aspectJSettings: _*)
    .settings(
      libraryDependencies ++=
        compile(akkaActor, akkaSlf4j, sprayCan, sprayClient, sprayRouting, logback))
    .dependsOn(kamonSpray, kamonNewrelic, kamonStatsD, kamonDatadog, kamonLogReporter, kamonSystemMetrics)


  lazy val kamonDashboard = Project("kamon-dashboard", file("kamon-dashboard"))
    .settings(basicSettings: _*)
    .settings(formatSettings: _*)
    .settings(
      libraryDependencies ++=
        compile(akkaActor, akkaSlf4j, sprayRouting, sprayCan, sprayJson))
    .dependsOn(kamonCore)


  lazy val kamonTestkit = Project("kamon-testkit", file("kamon-testkit"))
    .settings(basicSettings: _*)
    .settings(formatSettings: _*)
    .settings(
      libraryDependencies ++=
        compile(akkaActor, akkaTestKit) ++
        provided(aspectJ) ++
        test(slf4Api, slf4nop))
    .dependsOn(kamonCore)

  lazy val kamonPlay = Project("kamon-play", file("kamon-play"))
    .settings(basicSettings: _*)
    .settings(formatSettings: _*)
    .settings(aspectJSettings: _*)
<<<<<<< HEAD
    .settings(libraryDependencies ++= compile(playTest, aspectJ) ++ test(playTest, akkaTestKit, slf4Api))
=======
    .settings(
      libraryDependencies ++=
        compile(play, playWS) ++
        provided(aspectJ) ++
        test(playTest, akkaTestKit, slf4Api))
>>>>>>> 5b9bbb19
    .dependsOn(kamonCore)

  lazy val kamonStatsD = Project("kamon-statsd", file("kamon-statsd"))
    .settings(basicSettings: _*)
    .settings(formatSettings: _*)
    .settings(
      libraryDependencies ++=
        compile(akkaActor) ++
        test(scalatest, akkaTestKit, slf4Api, slf4nop))
    .dependsOn(kamonCore)
    .dependsOn(kamonSystemMetrics % "provided")

  lazy val kamonDatadog = Project("kamon-datadog", file("kamon-datadog"))
    .settings(basicSettings: _*)
    .settings(formatSettings: _*)
    .settings(
      libraryDependencies ++=
        compile(akkaActor) ++
        test(scalatest, akkaTestKit, slf4Api, slf4nop))
    .dependsOn(kamonCore)
    .dependsOn(kamonSystemMetrics % "provided")

  lazy val kamonLogReporter = Project("kamon-log-reporter", file("kamon-log-reporter"))
    .settings(basicSettings: _*)
    .settings(formatSettings: _*)
    .settings(
      libraryDependencies ++=
        compile(akkaActor) ++
        test(scalatest, akkaTestKit, slf4Api, slf4nop))
    .dependsOn(kamonCore)
    .dependsOn(kamonSystemMetrics % "provided")

  lazy val kamonMacros = Project("kamon-macros", file("kamon-macros"))
    .settings(basicSettings: _*)
    .settings(formatSettings: _*)
    .settings(noPublishing: _*)
    .settings(libraryDependencies ++= compile(scalaCompiler))

  lazy val kamonSystemMetrics = Project("kamon-system-metrics", file("kamon-system-metrics"))
      .settings(basicSettings: _*)
      .settings(formatSettings: _*)
      .settings(fork in Test :=  true)
      .settings(
        libraryDependencies ++=
          compile(sigar) ++
          test(scalatest, akkaTestKit, slf4Api, slf4nop))
      .dependsOn(kamonCore)

  val noPublishing = Seq(publish := (), publishLocal := (), publishArtifact := false)
}<|MERGE_RESOLUTION|>--- conflicted
+++ resolved
@@ -103,15 +103,11 @@
     .settings(basicSettings: _*)
     .settings(formatSettings: _*)
     .settings(aspectJSettings: _*)
-<<<<<<< HEAD
-    .settings(libraryDependencies ++= compile(playTest, aspectJ) ++ test(playTest, akkaTestKit, slf4Api))
-=======
     .settings(
       libraryDependencies ++=
-        compile(play, playWS) ++
+        compile(play) ++
         provided(aspectJ) ++
         test(playTest, akkaTestKit, slf4Api))
->>>>>>> 5b9bbb19
     .dependsOn(kamonCore)
 
   lazy val kamonStatsD = Project("kamon-statsd", file("kamon-statsd"))

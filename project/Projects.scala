--- conflicted
+++ resolved
@@ -73,11 +73,7 @@
     .settings(basicSettings: _*)
     .settings(formatSettings: _*)
     .settings(aspectJSettings: _*)
-<<<<<<< HEAD
-    .settings(libraryDependencies ++= compile(playTest, aspectJ) ++ test(playTest, slf4Api))
-=======
     .settings(libraryDependencies ++= compile(play, playWS, aspectJ) ++ test(playTest, akkaTestKit, slf4Api))
->>>>>>> 4abab8df
     .dependsOn(kamonCore)
 
   lazy val kamonStatsd = Project("kamon-statsd", file("kamon-statsd"))
@@ -85,7 +81,7 @@
     .settings(formatSettings: _*)
     .settings(libraryDependencies ++= compile(akkaActor) ++  test(scalatest, akkaTestKit, slf4Api, slf4nop))
     .dependsOn(kamonCore)
- 
+
   lazy val kamonDatadog = Project("kamon-datadog", file("kamon-datadog"))
     .settings(basicSettings: _*)
     .settings(formatSettings: _*)

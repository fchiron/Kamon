--- conflicted
+++ resolved
@@ -14,11 +14,7 @@
     .settings(newrelicSettings: _*)
     .settings(
       libraryDependencies ++=
-<<<<<<< HEAD
-        compile(akkaActor, sprayCan, sprayClient, sprayRouting, sprayServlet, aspectJ, metrics, newrelic, sprayJson) ++
-=======
-        compile(akkaActor, akkaAgent, sprayCan, sprayClient, sprayRouting, sprayServlet, aspectJ, metrics, newrelic, metricsScala, sprayJson, guava) ++
->>>>>>> da477887
+        compile(akkaActor, akkaAgent, sprayCan, sprayClient, sprayRouting, sprayServlet, aspectJ, metrics, newrelic, sprayJson) ++
         test(scalatest, sprayTestkit))
 
 

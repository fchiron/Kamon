/* =========================================================================================
 * Copyright © 2013-2014 the kamon project <http://kamon.io/>
 *
 * Licensed under the Apache License, Version 2.0 (the "License"); you may not use this file
 * except in compliance with the License. You may obtain a copy of the License at
 *
 *   http://www.apache.org/licenses/LICENSE-2.0
 *
 * Unless required by applicable law or agreed to in writing, software distributed under the
 * License is distributed on an "AS IS" BASIS, WITHOUT WARRANTIES OR CONDITIONS OF ANY KIND,
 * either express or implied. See the License for the specific language governing permissions
 * and limitations under the License.
 * =========================================================================================
 */
package kamon

import _root_.akka.actor
import _root_.akka.actor._
import _root_.akka.event.Logging
import com.typesafe.config.{ ConfigFactory, Config }
import kamon.metric._
import kamon.trace.{ TracerModuleImpl, TracerModule }
import org.slf4j.LoggerFactory

import _root_.scala.util.Try

object Kamon {
  private val log = LoggerFactory.getLogger(getClass)

  trait Extension extends actor.Extension

  val config = resolveConfiguration
  val metrics = MetricsModuleImpl(config)
  val tracer = TracerModuleImpl(metrics, config)

  private lazy val _system = {
    val internalConfig = config.getConfig("kamon.internal-config")
    val patchedConfig = config
      .withoutPath("akka")
      .withoutPath("spray")
      .withFallback(internalConfig)

    log.info("Initializing KAMON DUUUDEEE")

    ActorSystem("kamon", patchedConfig)
  }

  private lazy val _start = {
    metrics.start(_system)
    tracer.start(_system)
    _system.registerExtension(ModuleLoader)
  }

  def start(): Unit = _start

  def shutdown(): Unit = {
<<<<<<< HEAD
    // TODO: Define what a proper shutdown should be like.
=======
    _coreComponents = None
    if (_system ne null) {
      _system.shutdown()
      _system = null
    }
>>>>>>> a805a84f
  }

  /*  def apply[T <: Kamon.Extension](key: ExtensionId[T]): T =
    key(_system)

  def extension[T <: Kamon.Extension](key: ExtensionId[T]): T =
    apply(key)*/

  private def resolveConfiguration: Config = {
    val defaultConfig = ConfigFactory.load()

<<<<<<< HEAD
    defaultConfig.getString("kamon.config-provider") match {
      case "default" ⇒ defaultConfig
      case fqcn ⇒
        val dynamic = new ReflectiveDynamicAccess(getClass.getClassLoader)
        dynamic.createInstanceFor[ConfigProvider](fqcn, Nil).get.config
=======
      } else sys.error("Kamon has not been started yet. You must either explicitly call Kamon.start(...) or enable " +
        "automatic startup by adding -Dkamon.auto-start=true to your JVM options.")
>>>>>>> a805a84f
    }
  }
}

trait ConfigProvider {
  def config: Config
}
<|MERGE_RESOLUTION|>--- conflicted
+++ resolved
@@ -16,13 +16,10 @@
 
 import _root_.akka.actor
 import _root_.akka.actor._
-import _root_.akka.event.Logging
-import com.typesafe.config.{ ConfigFactory, Config }
+import com.typesafe.config.{ Config, ConfigFactory }
 import kamon.metric._
-import kamon.trace.{ TracerModuleImpl, TracerModule }
+import kamon.trace.TracerModuleImpl
 import org.slf4j.LoggerFactory
-
-import _root_.scala.util.Try
 
 object Kamon {
   private val log = LoggerFactory.getLogger(getClass)
@@ -54,15 +51,7 @@
   def start(): Unit = _start
 
   def shutdown(): Unit = {
-<<<<<<< HEAD
     // TODO: Define what a proper shutdown should be like.
-=======
-    _coreComponents = None
-    if (_system ne null) {
-      _system.shutdown()
-      _system = null
-    }
->>>>>>> a805a84f
   }
 
   /*  def apply[T <: Kamon.Extension](key: ExtensionId[T]): T =
@@ -74,16 +63,11 @@
   private def resolveConfiguration: Config = {
     val defaultConfig = ConfigFactory.load()
 
-<<<<<<< HEAD
     defaultConfig.getString("kamon.config-provider") match {
       case "default" ⇒ defaultConfig
       case fqcn ⇒
         val dynamic = new ReflectiveDynamicAccess(getClass.getClassLoader)
         dynamic.createInstanceFor[ConfigProvider](fqcn, Nil).get.config
-=======
-      } else sys.error("Kamon has not been started yet. You must either explicitly call Kamon.start(...) or enable " +
-        "automatic startup by adding -Dkamon.auto-start=true to your JVM options.")
->>>>>>> a805a84f
     }
   }
 }

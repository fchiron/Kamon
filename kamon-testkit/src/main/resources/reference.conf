--- conflicted
+++ resolved
@@ -1,5 +1,3 @@
-<<<<<<< HEAD
-=======
 kamon {
   context.codecs {
     http-headers-keys {
@@ -10,5 +8,4 @@
       string-broadcast-key = "kamon.testkit.SimpleStringCodec$Binary"
     }
   }
-}
->>>>>>> d5719438
+}